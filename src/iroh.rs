--- conflicted
+++ resolved
@@ -30,11 +30,7 @@
 use std::io::ErrorKind;
 use std::io::Error;
 use std::path::Path;
-<<<<<<< HEAD
 use std::result;
-=======
-use std::process::Command;
->>>>>>> 245328f0
 use std::sync::Mutex;
 use std::result;
 use std::time::Duration;
@@ -91,16 +87,9 @@
             route_id,
             updates,
             store,
-<<<<<<< HEAD
             on_route_disconnected_callback,
             on_new_route_callback,
         ));
-=======
-            base_dir.clone(), 
-        );
-    
-        Ok(blobs)
->>>>>>> 245328f0
     }
 
     pub fn new(
@@ -110,12 +99,8 @@
         route_id: RouteId,
         updates: Receiver<VeilidUpdate>,
         store: iroh_blobs::store::fs::Store,
-<<<<<<< HEAD
         on_route_disconnected_callback: Option<OnRouteDisconnectedCallback>,
         on_new_route_callback: Option<OnNewRouteCallback>,
-=======
-        base_dir: PathBuf, 
->>>>>>> 245328f0
     ) -> Self {
         let (send_tunnel, read_tunnel) = mpsc::channel::<Tunnel>(1);
 
@@ -679,9 +664,6 @@
     pub async fn route_id_blob(&self) -> Vec<u8> {
         return self.tunnels.route_id_blob().await;
     }
-<<<<<<< HEAD
-}
-=======
 }
 
 async fn init_deps(
@@ -1125,5 +1107,4 @@
     // Ensure that the file hash was updated
     let retrieved_file_hash = blobs.get_file(&collection_name.clone(), &file_path.clone()).await.unwrap();
     assert_eq!(new_file_hash, retrieved_file_hash, "The file hash should be updated after overwrite");
-}
->>>>>>> 245328f0
+}